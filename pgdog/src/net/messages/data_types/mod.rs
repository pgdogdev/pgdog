--- conflicted
+++ resolved
@@ -197,15 +197,11 @@
             Datum::Uuid(uuid) => uuid.encode(format),
             Datum::Text(s) => s.encode(format),
             Datum::Boolean(b) => b.encode(format),
-<<<<<<< HEAD
             Datum::Float(f) => f.encode(format),
             Datum::Double(d) => d.encode(format),
             Datum::Numeric(n) => n.encode(format),
-            _ => Err(Error::UnexpectedPayload),
-=======
             Datum::Null => Ok(Bytes::new()),
             _ => Err(Error::UnsupportedDataTypeForEncoding),
->>>>>>> c99282e9
         }
     }
 }
