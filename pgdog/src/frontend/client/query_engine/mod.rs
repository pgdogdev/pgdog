--- conflicted
+++ resolved
@@ -1,13 +1,10 @@
 use crate::{
     backend::pool::{Connection, Request},
     frontend::{
-<<<<<<< HEAD
         router::parser::Shard, BufferedQuery, Client, Command, Comms, Error, Router, RouterContext,
         Stats,
-=======
         router::{parser::Shard, Route},
         BufferedQuery, Client, Command, Comms, Error, Router, RouterContext, Stats,
->>>>>>> f3c54e02
     },
     net::{BackendKeyData, ErrorResponse, Message, Parameters},
     state::State,
@@ -165,11 +162,7 @@
             Command::Copy(_) => self.execute(context).await?,
             Command::Rewrite(query) => {
                 context.client_request.rewrite(query)?;
-<<<<<<< HEAD
                 self.execute(context).await?;
-=======
-                self.execute(context, &route).await?;
->>>>>>> f3c54e02
             }
             Command::Deallocate => self.deallocate(context).await?,
             command => self.unknown_command(context, command.clone()).await?,
