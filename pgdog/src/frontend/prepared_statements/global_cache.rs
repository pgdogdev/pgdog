use bytes::Bytes;

use crate::{
    frontend::router::parser::RewritePlan,
    net::messages::{Parse, RowDescription},
    stats::memory::MemoryUsage,
};
use std::{collections::hash_map::HashMap, str::from_utf8};

// Format the globally unique prepared statement
// name based on the counter.
fn global_name(counter: usize) -> String {
    format!("__pgdog_{}", counter)
}

#[derive(Debug, Clone)]
pub struct Statement {
    parse: Parse,
    row_description: Option<RowDescription>,
    #[allow(dead_code)]
    version: usize,
    rewrite_plan: Option<RewritePlan>,
<<<<<<< HEAD
=======
    cache_key: CacheKey,
    evict_on_close: bool,
>>>>>>> 4146e311
}

impl MemoryUsage for Statement {
    #[inline]
    fn memory_usage(&self) -> usize {
        self.parse.len()
            + if let Some(ref row_description) = self.row_description {
                row_description.memory_usage()
            } else {
                0
            }
<<<<<<< HEAD
            // Rewrite plans are small; treat as zero-cost for now.
            + 0
=======
            + self.cache_key.memory_usage()
            + self.evict_on_close.memory_usage()
>>>>>>> 4146e311
    }
}

impl Statement {
    pub fn query(&self) -> &str {
        self.parse.query()
    }

    fn cache_key(&self) -> CacheKey {
        self.cache_key.clone()
    }
}

/// Prepared statements cache key.
///
/// If these match, it's effectively the same statement.
/// If they don't, e.g. client sent the same query but
/// with different data types, we can't re-use it and
/// need to plan a new one.
///
#[derive(Debug, Clone, PartialEq, Hash, Eq)]
pub struct CacheKey {
    pub query: Bytes,
    pub data_types: Bytes,
    pub version: usize,
}

impl MemoryUsage for CacheKey {
    #[inline]
    fn memory_usage(&self) -> usize {
        // Bytes refer to memory allocated by someone else.
        std::mem::size_of::<Bytes>() * 2 + self.version.memory_usage()
    }
}

impl CacheKey {
    pub fn query(&self) -> Result<&str, crate::net::Error> {
        // Postgres string.
        Ok(from_utf8(&self.query[0..self.query.len() - 1])?)
    }
}

#[derive(Debug, Copy, Clone)]
pub struct CachedStmt {
    pub counter: usize,
    pub used: usize,
}

impl MemoryUsage for CachedStmt {
    #[inline]
    fn memory_usage(&self) -> usize {
        self.counter.memory_usage() + self.used.memory_usage()
    }
}

impl CachedStmt {
    pub fn name(&self) -> String {
        global_name(self.counter)
    }
}

/// Global prepared statements cache.
///
/// The cache contains two mappings:
///
/// 1. Mapping between unique prepared statement identifiers (query and result data types),
///    and the global unique prepared statement name used in all server connections.
///
/// 2. Mapping between the global unique names and Parse & RowDescription messages
///    used to prepare the statement on server connections and to decode
///    results returned by executing those statements in a multi-shard context.
///
#[derive(Default, Debug, Clone)]
pub struct GlobalCache {
    statements: HashMap<CacheKey, CachedStmt>,
    names: HashMap<String, Statement>,
    counter: usize,
    versions: usize,
}

impl MemoryUsage for GlobalCache {
    #[inline]
    fn memory_usage(&self) -> usize {
        self.statements.memory_usage()
            + self.names.memory_usage()
            + self.counter.memory_usage()
            + self.versions.memory_usage()
    }
}

impl GlobalCache {
    /// Record a Parse message with the global cache and return a globally unique
    /// name PgDog is using for that statement.
    ///
    /// If the statement exists, no entry is created
    /// and the global name is returned instead.
    pub fn insert(&mut self, parse: &Parse) -> (bool, String) {
        let parse_key = CacheKey {
            query: parse.query_ref(),
            data_types: parse.data_types_ref(),
            version: 0,
        };

        if let Some(entry) = self.statements.get_mut(&parse_key) {
            entry.used += 1;
            (false, global_name(entry.counter))
        } else {
            self.counter += 1;
            let name = global_name(self.counter);
            let parse = parse.rename(&name);

            let cache_key = CacheKey {
                query: parse.query_ref(),
                data_types: parse.data_types_ref(),
                version: 0,
            };

            self.statements.insert(
                cache_key.clone(),
                CachedStmt {
                    counter: self.counter,
                    used: 1,
                },
            );

            self.names.insert(
                name.clone(),
                Statement {
                    parse,
                    row_description: None,
                    version: 0,
                    rewrite_plan: None,
<<<<<<< HEAD
=======
                    cache_key,
                    evict_on_close: false,
>>>>>>> 4146e311
                },
            );

            (true, name)
        }
    }

    /// Insert a prepared statement into the global cache ignoring
    /// duplicate check.
    pub fn insert_anyway(&mut self, parse: &Parse) -> String {
        self.counter += 1;
        self.versions += 1;

        let name = global_name(self.counter);
        let parse = parse.rename(&name);

        let key = CacheKey {
            query: parse.query_ref(),
            data_types: parse.data_types_ref(),
            version: self.versions,
        };

        self.statements.insert(
            key.clone(),
            CachedStmt {
                counter: self.counter,
                used: 1,
            },
        );

        self.names.insert(
            name.clone(),
            Statement {
                parse,
                row_description: None,
                version: self.versions,
                rewrite_plan: None,
<<<<<<< HEAD
=======
                cache_key: key,
                evict_on_close: false,
>>>>>>> 4146e311
            },
        );

        name
    }

    /// Client sent a Describe for a prepared statement and received a RowDescription.
    /// We record the RowDescription for later use by the results decoder.
    pub fn insert_row_description(&mut self, name: &str, row_description: &RowDescription) {
        if let Some(ref mut entry) = self.names.get_mut(name) {
            if entry.row_description.is_none() {
                entry.row_description = Some(row_description.clone());
            }
        }
    }

<<<<<<< HEAD
    pub fn update_query(&mut self, name: &str, sql: &str) -> bool {
        if let Some(statement) = self.names.get_mut(name) {
            let old_key = statement.cache_key();
            let cached = self.statements.remove(&old_key);
            statement.parse.set_query(sql);
            let new_key = statement.cache_key();
            if let Some(entry) = cached {
                self.statements.insert(new_key, entry);
=======
    pub fn update_and_set_rewrite_plan(
        &mut self,
        name: &str,
        sql: &str,
        plan: RewritePlan,
    ) -> bool {
        if let Some(statement) = self.names.get_mut(name) {
            statement.parse.set_query(sql);
            if !plan.is_noop() {
                statement.evict_on_close = !plan.helpers().is_empty();
                statement.rewrite_plan = Some(plan);
            } else {
                statement.evict_on_close = false;
                statement.rewrite_plan = None;
>>>>>>> 4146e311
            }
            true
        } else {
            false
        }
    }

<<<<<<< HEAD
    pub fn set_rewrite_plan(&mut self, name: &str, plan: RewritePlan) {
        if let Some(statement) = self.names.get_mut(name) {
            statement.rewrite_plan = Some(plan);
        }
    }

=======
>>>>>>> 4146e311
    pub fn rewrite_plan(&self, name: &str) -> Option<RewritePlan> {
        self.names.get(name).and_then(|s| s.rewrite_plan.clone())
    }

    #[cfg(test)]
    pub fn reset(&mut self) {
        self.statements.clear();
        self.names.clear();
        self.counter = 0;
        self.versions = 0;
    }

    /// Get the query string stored in the global cache
    /// for the given globally unique prepared statement name.
    #[inline]
    pub fn query(&self, name: &str) -> Option<&str> {
        self.names.get(name).map(|s| s.query())
    }

    /// Get the Parse message for a globally unique prepared statement
    /// name.
    ///
    /// It can be used to prepare this statement on a server connection
    /// or to inspect the original query.
    pub fn parse(&self, name: &str) -> Option<Parse> {
        self.names.get(name).map(|p| p.parse.clone())
    }

    /// Get the RowDescription message for the prepared statement.
    ///
    /// It can be used to decode results received from executing the prepared
    /// statement.
    pub fn row_description(&self, name: &str) -> Option<RowDescription> {
        self.names.get(name).and_then(|p| p.row_description.clone())
    }

    /// Number of prepared statements in the local cache.
    pub fn len(&self) -> usize {
        self.statements.len()
    }

    /// True if the local cache is empty.
    pub fn is_empty(&self) -> bool {
        self.len() == 0
    }

    /// Close prepared statement.
    pub fn close(&mut self, name: &str, capacity: usize) -> bool {
        if let Some(statement) = self.names.get(name) {
            let key = statement.cache_key();
            let mut used_remaining = None;

            if let Some(entry) = self.statements.get_mut(&key) {
                entry.used = entry.used.saturating_sub(1);
                used_remaining = Some(entry.used);
                if entry.used == 0 && (statement.evict_on_close || self.len() > capacity) {
                    self.remove(name);
                    return true;
                }
            }

            return used_remaining.map(|u| u > 0).unwrap_or(false);
        }

        false
    }

    /// Close all unused statements exceeding capacity.
    pub fn close_unused(&mut self, capacity: usize) -> usize {
        if capacity == 0 {
            let removed = self.statements.len();
            self.statements.clear();
            self.names.clear();
            return removed;
        }

        let mut remove = self.statements.len() as i64 - capacity as i64;
        let mut to_remove = vec![];
        for stmt in self.statements.values() {
            if remove <= 0 {
                break;
            }

            if stmt.used == 0 {
                to_remove.push(stmt.name());
                remove -= 1;
            }
        }

        for name in &to_remove {
            self.remove(name);
        }

        to_remove.len()
    }

    /// Remove statement from global cache.
    fn remove(&mut self, name: &str) {
        if let Some(stmt) = self.names.remove(name) {
            self.statements.remove(&stmt.cache_key());
        }
    }

    /// Decrement usage of prepared statement without removing it.
    pub fn decrement(&mut self, name: &str) {
        if let Some(stmt) = self.names.get(name) {
            if let Some(stmt) = self.statements.get_mut(&stmt.cache_key()) {
                stmt.used = stmt.used.saturating_sub(1);
            }
        }
    }

    /// Get all prepared statements by name.
    pub fn names(&self) -> &HashMap<String, Statement> {
        &self.names
    }

    pub fn statements(&self) -> &HashMap<CacheKey, CachedStmt> {
        &self.statements
    }
}

#[cfg(test)]
mod test {
    use super::*;

    #[test]
    fn test_prep_stmt_cache_close() {
        let mut cache = GlobalCache::default();
        let parse = Parse::named("test", "SELECT $1");
        let (new, name) = cache.insert(&parse);
        assert!(new);
        assert_eq!(name, "__pgdog_1");

        for _ in 0..25 {
            let (new, name) = cache.insert(&parse);
            assert!(!new);
            assert_eq!(name, "__pgdog_1");
        }
        let stmt = cache.names.get("__pgdog_1").unwrap().clone();
        let entry = cache.statements.get(&stmt.cache_key()).unwrap();

        assert_eq!(entry.used, 26);

        for _ in 0..25 {
            cache.close("__pgdog_1", 0);
        }

        let entry = cache.statements.get(&stmt.cache_key()).unwrap();
        assert_eq!(entry.used, 1);

        cache.close("__pgdog_1", 0);
        assert!(cache.statements.is_empty());
        assert!(cache.names.is_empty());

        let name = cache.insert_anyway(&parse);
        cache.close(&name, 0);

        assert!(cache.names.is_empty());
        assert!(cache.statements.is_empty());
    }

    #[test]
    fn test_remove_unused() {
        let mut cache = GlobalCache::default();
        let mut names = vec![];

        for stmt in 0..25 {
            let parse = Parse::named("__sqlx_1", format!("SELECT {}", stmt));
            let (new, name) = cache.insert(&parse);
            assert!(new);
            names.push(name);
        }

        assert_eq!(cache.close_unused(0), 25);
        assert!(cache.is_empty());

        names.clear();
        for stmt in 0..25 {
            let parse = Parse::named("__sqlx_1", format!("SELECT {}", stmt));
            let (new, name) = cache.insert(&parse);
            assert!(new);
            names.push(name);
        }

        for name in &names[0..5] {
            assert!(!cache.close(name, 25)); // Won't close because
                                             // capacity is enough to keep unused around.
        }

        assert_eq!(cache.close_unused(26), 0);
        assert_eq!(cache.close_unused(21), 4);
        assert_eq!(cache.close_unused(20), 1);
        assert_eq!(cache.close_unused(19), 0);
        assert_eq!(cache.len(), 20);
    }

    #[test]
    fn test_close_unused_zero_clears_all_entries() {
        let mut cache = GlobalCache::default();

        for idx in 0..5 {
            let parse = Parse::named("test", format!("SELECT {}", idx));
            let (_is_new, _name) = cache.insert(&parse);
        }

        assert!(cache.len() > 0);

        let removed = cache.close_unused(0);
        assert_eq!(removed, 5);
        assert!(cache.is_empty());
    }

    #[test]
    fn test_update_query_reuses_cache_key() {
        let mut cache = GlobalCache::default();
        let parse = Parse::named("__sqlx_1", "SELECT 1");
        let (is_new, name) = cache.insert(&parse);
        assert!(is_new);

        assert!(cache.update_and_set_rewrite_plan(
            &name,
            "SELECT 1 ORDER BY 1",
            RewritePlan::default()
        ));

        let key = cache
            .statements()
            .keys()
            .next()
            .expect("statement key missing");
        assert_eq!(key.query().unwrap(), "SELECT 1");
        assert_eq!(cache.query(&name).unwrap(), "SELECT 1 ORDER BY 1");

        let parse_again = Parse::named("__sqlx_2", "SELECT 1");
        let (is_new_again, reused_name) = cache.insert(&parse_again);
        assert!(!is_new_again);
        assert_eq!(reused_name, name);
        assert_eq!(cache.len(), 1);
    }
}<|MERGE_RESOLUTION|>--- conflicted
+++ resolved
@@ -20,11 +20,8 @@
     #[allow(dead_code)]
     version: usize,
     rewrite_plan: Option<RewritePlan>,
-<<<<<<< HEAD
-=======
     cache_key: CacheKey,
     evict_on_close: bool,
->>>>>>> 4146e311
 }
 
 impl MemoryUsage for Statement {
@@ -36,13 +33,8 @@
             } else {
                 0
             }
-<<<<<<< HEAD
-            // Rewrite plans are small; treat as zero-cost for now.
-            + 0
-=======
             + self.cache_key.memory_usage()
             + self.evict_on_close.memory_usage()
->>>>>>> 4146e311
     }
 }
 
@@ -175,11 +167,8 @@
                     row_description: None,
                     version: 0,
                     rewrite_plan: None,
-<<<<<<< HEAD
-=======
                     cache_key,
                     evict_on_close: false,
->>>>>>> 4146e311
                 },
             );
 
@@ -217,11 +206,8 @@
                 row_description: None,
                 version: self.versions,
                 rewrite_plan: None,
-<<<<<<< HEAD
-=======
                 cache_key: key,
                 evict_on_close: false,
->>>>>>> 4146e311
             },
         );
 
@@ -238,16 +224,6 @@
         }
     }
 
-<<<<<<< HEAD
-    pub fn update_query(&mut self, name: &str, sql: &str) -> bool {
-        if let Some(statement) = self.names.get_mut(name) {
-            let old_key = statement.cache_key();
-            let cached = self.statements.remove(&old_key);
-            statement.parse.set_query(sql);
-            let new_key = statement.cache_key();
-            if let Some(entry) = cached {
-                self.statements.insert(new_key, entry);
-=======
     pub fn update_and_set_rewrite_plan(
         &mut self,
         name: &str,
@@ -262,7 +238,6 @@
             } else {
                 statement.evict_on_close = false;
                 statement.rewrite_plan = None;
->>>>>>> 4146e311
             }
             true
         } else {
@@ -270,15 +245,6 @@
         }
     }
 
-<<<<<<< HEAD
-    pub fn set_rewrite_plan(&mut self, name: &str, plan: RewritePlan) {
-        if let Some(statement) = self.names.get_mut(name) {
-            statement.rewrite_plan = Some(plan);
-        }
-    }
-
-=======
->>>>>>> 4146e311
     pub fn rewrite_plan(&self, name: &str) -> Option<RewritePlan> {
         self.names.get(name).and_then(|s| s.rewrite_plan.clone())
     }
