//! Prepared statements cache.

use std::{collections::HashMap, sync::Arc};

use once_cell::sync::Lazy;
use parking_lot::RwLock;

use crate::{
    frontend::router::parser::RewritePlan,
    net::{Parse, ProtocolMessage},
    stats::memory::MemoryUsage,
};

pub mod error;
pub mod global_cache;
pub mod rewrite;

pub use error::Error;
pub use global_cache::GlobalCache;

pub use rewrite::Rewrite;

static CACHE: Lazy<PreparedStatements> = Lazy::new(PreparedStatements::default);

#[derive(Clone, Debug)]
pub struct PreparedStatements {
    pub(super) global: Arc<RwLock<GlobalCache>>,
    pub(super) local: HashMap<String, String>,
    pub(super) enabled: bool,
    pub(super) capacity: usize,
    pub(super) memory_used: usize,
}

impl MemoryUsage for PreparedStatements {
    #[inline]
    fn memory_usage(&self) -> usize {
        self.local.memory_usage()
            + self.enabled.memory_usage()
            + self.capacity.memory_usage()
            + std::mem::size_of::<Arc<RwLock<GlobalCache>>>()
    }
}

impl Default for PreparedStatements {
    fn default() -> Self {
        Self {
            global: Arc::new(RwLock::new(GlobalCache::default())),
            local: HashMap::default(),
            enabled: true,
            capacity: usize::MAX,
            memory_used: 0,
        }
    }
}

impl PreparedStatements {
    /// New shared prepared statements cache.
    pub fn new() -> Self {
        CACHE.clone()
    }

    /// Get global cache.
    pub fn global() -> Arc<RwLock<GlobalCache>> {
        Self::new().global.clone()
    }

    /// Maybe rewrite message.
    pub fn maybe_rewrite(&mut self, message: &mut ProtocolMessage) -> Result<(), Error> {
        let mut rewrite = Rewrite::new(self);
        rewrite.rewrite(message)?;
        Ok(())
    }

    /// Register prepared statement with the global cache.
    pub fn insert(&mut self, parse: &mut Parse) {
        let (_new, name) = { self.global.write().insert(parse) };
        let existed = self.local.insert(parse.name().to_owned(), name.clone());
        self.memory_used = self.memory_usage();

        // Client prepared it again because it got an error the first time.
        // We can check if this is a new statement first, but this is an error
        // condition which happens very infrequently, so we optimize for the happy path.
        if existed.is_some() {
            {
                self.global.write().decrement(&name);
            }
        }

        parse.rename_fast(&name)
    }

    /// Insert statement into the cache bypassing duplicate checks.
    pub fn insert_anyway(&mut self, parse: &mut Parse) {
        let name = { self.global.write().insert_anyway(parse) };
        self.local.insert(parse.name().to_owned(), name.clone());
        self.memory_used = self.memory_usage();
        parse.rename_fast(&name)
    }

<<<<<<< HEAD
    /// Update stored SQL for a prepared statement after a rewrite.
    pub fn update_query(&mut self, name: &str, sql: &str) -> bool {
        self.global.write().update_query(name, sql)
    }

    /// Store rewrite plan metadata for a prepared statement.
    pub fn set_rewrite_plan(&mut self, name: &str, plan: RewritePlan) {
        self.global.write().set_rewrite_plan(name, plan);
    }

=======
>>>>>>> 4146e311
    /// Retrieve stored rewrite plan for a prepared statement, if any.
    pub fn rewrite_plan(&self, name: &str) -> Option<RewritePlan> {
        self.global.read().rewrite_plan(name)
    }

<<<<<<< HEAD
=======
    pub fn update_and_set_rewrite_plan(
        &mut self,
        name: &str,
        sql: &str,
        plan: RewritePlan,
    ) -> bool {
        self.global
            .write()
            .update_and_set_rewrite_plan(name, sql, plan)
    }

>>>>>>> 4146e311
    /// Get global statement counter.
    pub fn name(&self, name: &str) -> Option<&String> {
        self.local.get(name)
    }

    /// Number of prepared statements in the local cache.
    pub fn len_local(&self) -> usize {
        self.local.len()
    }

    /// Is the local cache empty?
    pub fn is_empty(&self) -> bool {
        self.len_local() == 0
    }

    /// Remove prepared statement from local cache.
    pub fn close(&mut self, name: &str) {
        if let Some(global_name) = self.local.remove(name) {
            {
                self.global.write().close(&global_name, self.capacity);
            }
            self.memory_used = self.memory_usage();
        }
    }

    /// Close all prepared statements on this client.
    pub fn close_all(&mut self) {
        if !self.local.is_empty() {
            let mut global = self.global.write();

            for global_name in self.local.values() {
                global.close(global_name, self.capacity);
            }
        }

        self.local.clear();
        self.memory_used = self.memory_usage();
    }

    /// How much memory is used, approx.
    pub fn memory_used(&self) -> usize {
        self.memory_used
    }
}

#[cfg(test)]
mod test {
    use crate::net::messages::Bind;

    use super::*;

    #[test]
    fn test_maybe_rewrite() {
        let mut statements = PreparedStatements::default();
        statements.capacity = 0;

        let mut messages = vec![
            ProtocolMessage::from(Parse::named("__sqlx_1", "SELECT 1")),
            ProtocolMessage::from(Bind::new_statement("__sqlx_1")),
        ];

        for message in &mut messages {
            statements.maybe_rewrite(message).unwrap();
        }

        assert_eq!(statements.local.len(), 1);
        assert_eq!(statements.global.read().names().len(), 1);

        statements.close_all();

        assert!(statements.local.is_empty());
        assert!(statements.global.read().names().is_empty());

        let mut messages = vec![
            ProtocolMessage::from(Parse::named("__sqlx_1", "SELECT 1")),
            ProtocolMessage::from(Bind::new_statement("__sqlx_1")),
        ];

        for message in &mut messages {
            statements.maybe_rewrite(message).unwrap();
        }

        assert_eq!(statements.local.len(), 1);
        assert_eq!(statements.global.read().names().len(), 1);

        statements.close("__sqlx_1");

        assert!(statements.local.is_empty());
        assert!(statements.global.read().names().is_empty());
    }

    #[test]
    fn test_counted_only_once_per_client() {
        let mut statements = PreparedStatements::default();

        for _ in 0..25 {
            let mut messages = vec![
                ProtocolMessage::from(Parse::named("__sqlx_1", "SELECT 1")),
                ProtocolMessage::from(Bind::new_statement("__sqlx_1")),
            ];

            for message in &mut messages {
                statements.maybe_rewrite(message).unwrap();
            }
        }

        assert_eq!(
            statements
                .global
                .read()
                .statements()
                .iter()
                .next()
                .unwrap()
                .1
                .used,
            1
        );

        statements.close("__sqlx_1");

        assert_eq!(
            statements
                .global
                .read()
                .statements()
                .iter()
                .next()
                .unwrap()
                .1
                .used,
            0
        );
    }
}<|MERGE_RESOLUTION|>--- conflicted
+++ resolved
@@ -97,26 +97,11 @@
         parse.rename_fast(&name)
     }
 
-<<<<<<< HEAD
-    /// Update stored SQL for a prepared statement after a rewrite.
-    pub fn update_query(&mut self, name: &str, sql: &str) -> bool {
-        self.global.write().update_query(name, sql)
-    }
-
-    /// Store rewrite plan metadata for a prepared statement.
-    pub fn set_rewrite_plan(&mut self, name: &str, plan: RewritePlan) {
-        self.global.write().set_rewrite_plan(name, plan);
-    }
-
-=======
->>>>>>> 4146e311
     /// Retrieve stored rewrite plan for a prepared statement, if any.
     pub fn rewrite_plan(&self, name: &str) -> Option<RewritePlan> {
         self.global.read().rewrite_plan(name)
     }
 
-<<<<<<< HEAD
-=======
     pub fn update_and_set_rewrite_plan(
         &mut self,
         name: &str,
@@ -127,8 +112,6 @@
             .write()
             .update_and_set_rewrite_plan(name, sql, plan)
     }
-
->>>>>>> 4146e311
     /// Get global statement counter.
     pub fn name(&self, name: &str) -> Option<&String> {
         self.local.get(name)
