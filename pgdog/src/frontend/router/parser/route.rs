--- conflicted
+++ resolved
@@ -61,11 +61,8 @@
     maintenance: bool,
     rewrite_plan: RewritePlan,
     rewritten_sql: Option<String>,
-<<<<<<< HEAD
     explain: Option<ExplainTrace>,
-=======
     rollback_savepoint: bool,
->>>>>>> e63ed131
 }
 
 impl Display for Route {
@@ -193,7 +190,6 @@
         self.read = read;
     }
 
-<<<<<<< HEAD
     pub fn explain(&self) -> Option<&ExplainTrace> {
         self.explain.as_ref()
     }
@@ -204,7 +200,8 @@
 
     pub fn take_explain(&mut self) -> Option<ExplainTrace> {
         self.explain.take()
-=======
+    }
+
     pub fn set_rollback_savepoint(mut self, rollback: bool) -> Self {
         self.rollback_savepoint = rollback;
         self
@@ -212,7 +209,6 @@
 
     pub fn rollback_savepoint(&self) -> bool {
         self.rollback_savepoint
->>>>>>> e63ed131
     }
 
     pub fn set_write(mut self, write: FunctionBehavior) -> Self {
