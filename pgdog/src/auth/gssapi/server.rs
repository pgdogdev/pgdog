//! Server-side GSSAPI authentication handler.

use super::error::{GssapiError, Result};
use std::path::Path;
<<<<<<< HEAD

=======
>>>>>>> 0a5bc70b
#[cfg(feature = "gssapi")]
use std::sync::Arc;

#[cfg(feature = "gssapi")]
use libgssapi::{
    context::{SecurityContext, ServerCtx},
    credential::{Cred, CredUsage},
    name::Name,
    oid::{OidSet, GSS_MECH_KRB5, GSS_NT_KRB5_PRINCIPAL},
};

/// Server-side GSSAPI context for accepting client connections.
#[cfg(feature = "gssapi")]
pub struct GssapiServer {
    /// The underlying libgssapi server context.
    inner: Option<ServerCtx>,
    /// Server credentials.
    credential: Arc<Cred>,
    /// Whether the context establishment is complete.
    is_complete: bool,
    /// The authenticated client principal (once complete).
    client_principal: Option<String>,
}

/// Mock GSSAPI server for when the feature is disabled.
#[cfg(not(feature = "gssapi"))]
pub struct GssapiServer {
    /// Whether the context establishment is complete.
    is_complete: bool,
    /// The authenticated client principal (once complete).
    client_principal: Option<String>,
}

#[cfg(feature = "gssapi")]
impl GssapiServer {
    /// Create a new acceptor context.
    pub fn new_acceptor(keytab: impl AsRef<Path>, principal: Option<&str>) -> Result<Self> {
        let keytab = keytab.as_ref();

        // Set the keytab for the server
        std::env::set_var("KRB5_KTNAME", keytab);

        // Create credentials for accepting
        let credential = if let Some(principal) = principal {
            // Parse the service principal (use KRB5_PRINCIPAL to avoid canonicalization)
            let service_name = Name::new(principal.as_bytes(), Some(&GSS_NT_KRB5_PRINCIPAL))
                .map_err(|e| GssapiError::InvalidPrincipal(format!("{}: {}", principal, e)))?;

            // Create the desired mechanisms set
            let mut desired_mechs = OidSet::new()
                .map_err(|e| GssapiError::LibGssapi(format!("failed to create OidSet: {}", e)))?;
            desired_mechs
                .add(&GSS_MECH_KRB5)
                .map_err(|e| GssapiError::LibGssapi(format!("failed to add mechanism: {}", e)))?;

            // Acquire credentials for the specified principal
            Cred::acquire(
                Some(&service_name),
                None,
                CredUsage::Accept,
                Some(&desired_mechs),
            )
            .map_err(|e| {
                GssapiError::CredentialAcquisitionFailed(format!(
                    "failed to acquire credentials for {}: {}",
                    principal, e
                ))
            })?
        } else {
            // Use default service principal
            Cred::acquire(None, None, CredUsage::Accept, None).map_err(|e| {
                GssapiError::CredentialAcquisitionFailed(format!(
                    "failed to acquire default credentials: {}",
                    e
                ))
            })?
        };

        Ok(Self {
            inner: None,
            credential: Arc::new(credential),
            is_complete: false,
            client_principal: None,
        })
    }

    /// Process a token from the client.
    pub fn accept(&mut self, client_token: &[u8]) -> Result<Option<Vec<u8>>> {
        tracing::debug!(
            "GssapiServer::accept called with token of {} bytes",
            client_token.len()
        );
        tracing::trace!(
            "Token first 20 bytes: {:?}",
            &client_token[..client_token.len().min(20)]
        );

        if self.is_complete {
            tracing::warn!("GssapiServer::accept called but context already complete");
            return Err(GssapiError::ContextError(
                "context already complete".to_string(),
            ));
        }

        // Create or reuse the server context
        let mut ctx = match self.inner.take() {
            Some(ctx) => {
                tracing::debug!("reusing existing server context");
                ctx
            }
            None => {
                tracing::debug!("creating new server context");
                ServerCtx::new(Some(self.credential.as_ref().clone()))
            }
        };

        // Process the client token
        tracing::debug!("calling ctx.step with client token");
        match ctx.step(client_token) {
            Ok(Some(response)) => {
                // More negotiation needed
                tracing::debug!(
                    "ctx.step returned response token of {} bytes - negotiation continues",
                    response.len()
                );
                tracing::trace!(
                    "Response token first 20 bytes: {:?}",
                    &response[..response.len().min(20)]
                );

                // Check if context is actually established despite returning a token
                if ctx.is_complete() {
                    tracing::warn!("context is complete but still returned a token - this might confuse the client");
                    // Mark as complete and extract the principal
                    self.is_complete = true;
                    match ctx.source_name() {
                        Ok(name) => {
                            let principal = name.to_string();
                            tracing::debug!(
                                "Extracted client principal (with token): {}",
                                principal
                            );
                            self.client_principal = Some(principal);
                        }
                        Err(e) => {
                            tracing::error!("failed to get client principal: {}", e);
                        }
                    }
                }

                self.inner = Some(ctx);
                Ok(Some(response.to_vec()))
            }
            Ok(None) => {
                // Context established successfully
                tracing::debug!("ctx.step returned None - GSSAPI context established successfully");
                self.is_complete = true;

                // Extract the client principal
                match ctx.source_name() {
                    Ok(name) => {
                        let principal = name.to_string();
                        tracing::debug!("extracted client principal: {}", principal);
                        self.client_principal = Some(principal);
                    }
                    Err(e) => {
                        return Err(GssapiError::ContextError(format!(
                            "failed to get client principal: {}",
                            e
                        )));
                    }
                }

                self.inner = Some(ctx);
                tracing::debug!("GssapiServer::accept returning None (success)");
                Ok(None)
            }
            Err(e) => Err(GssapiError::ContextError(format!(
                "GSSAPI negotiation failed: {}",
                e
            ))),
        }
    }

    /// Check if the context establishment is complete.
    pub fn is_complete(&self) -> bool {
        self.is_complete
    }

    /// Get the authenticated client principal.
    pub fn client_principal(&self) -> Option<&str> {
        self.client_principal.as_deref()
    }
}

#[cfg(not(feature = "gssapi"))]
impl GssapiServer {
    /// Create a new acceptor context (mock version).
    pub fn new_acceptor(_keytab: impl AsRef<Path>, _principal: Option<&str>) -> Result<Self> {
        Err(GssapiError::LibGssapi(
            "GSSAPI support not compiled in".to_string(),
        ))
    }

    /// Process a token from the client (mock version).
    pub fn accept(&mut self, _client_token: &[u8]) -> Result<Option<Vec<u8>>> {
        Err(GssapiError::LibGssapi(
            "GSSAPI support not compiled in".to_string(),
        ))
    }

    /// Check if the context establishment is complete.
    pub fn is_complete(&self) -> bool {
        self.is_complete
    }

    /// Get the authenticated client principal.
    pub fn client_principal(&self) -> Option<&str> {
        self.client_principal.as_deref()
    }
}

#[cfg(test)]
mod tests {
    use super::*;

    #[test]
    fn test_server_creation() {
        // This will fail without a real keytab
        let result = GssapiServer::new_acceptor(
            "/etc/pgdog/pgdog.keytab",
            Some("postgres/pgdog.example.com@EXAMPLE.COM"),
        );

        // We expect this to fail without a real keytab or when feature is disabled
        assert!(result.is_err());
    }
}<|MERGE_RESOLUTION|>--- conflicted
+++ resolved
@@ -2,10 +2,7 @@
 
 use super::error::{GssapiError, Result};
 use std::path::Path;
-<<<<<<< HEAD
-
-=======
->>>>>>> 0a5bc70b
+
 #[cfg(feature = "gssapi")]
 use std::sync::Arc;
 
