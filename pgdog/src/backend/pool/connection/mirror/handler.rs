//! Mirror client's handler.
//!
//! Buffers requests and simulates delay between queries.
//!

use super::*;

/// Mirror handle state.
#[derive(Debug, Clone, PartialEq, Copy)]
enum MirrorHandlerState {
    /// Subsequent requests will be dropped until
    /// mirror handle is flushed.
    Dropping,
    /// Requests are being buffered and will be forwarded
    /// to the mirror when flushed.
    Sending,
    /// Mirror handle is idle.
    Idle,
}

/// Mirror handle.
#[derive(Debug)]
pub struct MirrorHandler {
    /// Sender.
    tx: Sender<MirrorRequest>,
    /// Percentage of requests being mirrored. 0 = 0%, 1.0 = 100%.
    exposure: f32,
    /// Mirror handle state.
    state: MirrorHandlerState,
    /// Request buffer.
    buffer: Vec<BufferWithDelay>,
    /// Request timer, to simulate delays between queries.
    timer: Instant,
}

impl MirrorHandler {
    #[cfg(test)]
    pub(super) fn buffer(&self) -> &[BufferWithDelay] {
        &self.buffer
    }

    /// Create new mirror handle with exposure.
    pub fn new(tx: Sender<MirrorRequest>, exposure: f32) -> Self {
        Self {
            tx,
            exposure,
            state: MirrorHandlerState::Idle,
            buffer: vec![],
            timer: Instant::now(),
        }
    }

<<<<<<< HEAD
    /// Maybe send request to handler.
    pub fn send(&mut self, buffer: &ClientRequest) -> bool {
=======
    /// Request the buffer to be sent to the mirror.
    ///
    /// Returns true if request will be sent, false otherwise.
    ///
    pub fn send(&mut self, buffer: &Buffer) -> bool {
>>>>>>> d387551d
        match self.state {
            MirrorHandlerState::Dropping => {
                debug!("mirror dropping request");
                false
            }
            MirrorHandlerState::Idle => {
                let roll = if self.exposure < 1.0 {
                    thread_rng().gen_range(0.0..1.0)
                } else {
                    0.99
                };

                if roll < self.exposure {
                    self.state = MirrorHandlerState::Sending;
                    self.buffer.push(BufferWithDelay {
                        buffer: buffer.clone(),
                        delay: Duration::ZERO,
                    });
                    self.timer = Instant::now();
                    true
                } else {
                    self.state = MirrorHandlerState::Dropping;
                    debug!("mirror dropping transaction [exposure: {}]", self.exposure);
                    false
                }
            }
            MirrorHandlerState::Sending => {
                let now = Instant::now();
                self.buffer.push(BufferWithDelay {
                    delay: now.duration_since(self.timer),
                    buffer: buffer.clone(),
                });
                self.timer = now;
                true
            }
        }
    }

    /// Flush buffered requests to mirror.
    pub fn flush(&mut self) -> bool {
        if self.state == MirrorHandlerState::Dropping {
            debug!("mirror transaction dropped");
            self.state = MirrorHandlerState::Idle;
            false
        } else {
            debug!("mirror transaction flushed");
            self.state = MirrorHandlerState::Idle;

            self.tx
                .try_send(MirrorRequest {
                    buffer: std::mem::take(&mut self.buffer),
                })
                .is_ok()
        }
    }
}<|MERGE_RESOLUTION|>--- conflicted
+++ resolved
@@ -50,16 +50,11 @@
         }
     }
 
-<<<<<<< HEAD
-    /// Maybe send request to handler.
-    pub fn send(&mut self, buffer: &ClientRequest) -> bool {
-=======
     /// Request the buffer to be sent to the mirror.
     ///
     /// Returns true if request will be sent, false otherwise.
     ///
-    pub fn send(&mut self, buffer: &Buffer) -> bool {
->>>>>>> d387551d
+    pub fn send(&mut self, buffer: &ClientRequest) -> bool {
         match self.state {
             MirrorHandlerState::Dropping => {
                 debug!("mirror dropping request");
