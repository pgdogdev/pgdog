[package]
name = "pgdog"
version = "0.1.0"
edition = "2021"
description = "Modern PostgreSQL proxy, pooler and load balancer."
authors = ["Lev Kokotov <lev.kokotov@gmail.com>"]
license = "AGPL-3.0"
homepage = "https://pgdog.dev"
repository = "https://github.com/levkk/pgdog"
readme = "README.md"
default-run = "pgdog"


[features]
tui = ["ratatui"]
# default = ["tui"]


[dependencies]
pin-project = "1"
tokio = { version = "1", features = ["full"] }
tracing = "0.1"
tracing-subscriber = { version = "0.3", features = ["env-filter", "std"] }
parking_lot = "0.12"
thiserror = "2"
bytes = "1"
clap = { version = "4", features = ["derive"] }
serde = { version = "1", features = ["derive"] }
serde_json = "1"
async-trait = "0.1"
rand = "0.8"
once_cell = "1"
tokio-rustls = "0.26"
rustls-native-certs = "0.8"
rustls-pki-types = "1"
arc-swap = "1"
toml = "0.8"
pgdog-plugin = { path = "../pgdog-plugin", version = "0.1.0" }
tokio-util = { version = "0.7", features = ["rt"] }
fnv = "1"
scram = "0.6"
base64 = "0.22"
md5 = "0.7"
futures = "0.3"
csv-core = "0.1"
pg_query = "6"
regex = "1"
uuid = { version = "1", features = ["v4", "serde"] }
url = "2"
ratatui = { version = "0.30.0-alpha.1", optional = true }
rmp-serde = "1"
chrono = "0.4"
hyper = { version = "1", features = ["full"] }
http-body-util = "0.1"
hyper-util = { version = "0.1", features = ["full"] }
socket2 = "0.5.9"
sha1 = "0.10"
indexmap = "2.9"
<<<<<<< HEAD
lru = "0.15"
hickory-resolver = "0.25.2"
=======
lru = "0.16"
>>>>>>> a9e37ed7

[target.'cfg(not(target_env = "msvc"))'.dependencies]
tikv-jemallocator = "0.6"


[build-dependencies]
cc = "1"<|MERGE_RESOLUTION|>--- conflicted
+++ resolved
@@ -56,12 +56,8 @@
 socket2 = "0.5.9"
 sha1 = "0.10"
 indexmap = "2.9"
-<<<<<<< HEAD
-lru = "0.15"
+lru = "0.16"
 hickory-resolver = "0.25.2"
-=======
-lru = "0.16"
->>>>>>> a9e37ed7
 
 [target.'cfg(not(target_env = "msvc"))'.dependencies]
 tikv-jemallocator = "0.6"
