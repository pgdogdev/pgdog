name: ci
on:
  push:

jobs:
  fmt:
    runs-on: blacksmith-4vcpu-ubuntu-2404
    steps:
      - uses: actions/checkout@v4
      - uses: actions-rs/toolchain@v1
        with:
          toolchain: stable
          override: true
      - name: Install CMake 3.31
        run: |
          sudo apt remove cmake
          sudo pip3 install cmake==3.31.6
          cmake --version
      - name: Format
        run: cargo fmt --all -- --check
      - name: Clippy
        run: cargo clippy
  build:
    runs-on: blacksmith-4vcpu-ubuntu-2404
    steps:
      - uses: actions/checkout@v4
      - uses: actions-rs/toolchain@v1
        with:
          toolchain: stable
          override: true
      - name: Install CMake 3.31
        run: |
          sudo apt remove cmake
          sudo pip3 install cmake==3.31.6
          cmake --version
      - name: Build
        run: cargo build
      - name: Check release
        run: cargo check --release
  tests:
    runs-on: blacksmith-4vcpu-ubuntu-2404
    steps:
      - uses: actions/checkout@v4
      - uses: actions-rs/toolchain@v1
        with:
          toolchain: stable
          override: true
      - uses: useblacksmith/rust-cache@v3
        with:
          prefix-key: "v1" # Change this when updating tooling
      - name: Setup PostgreSQL
        run: |
          sudo service postgresql start
          sudo -u postgres createuser --superuser --login $USER
          sudo -u postgres createdb $USER
          bash integration/setup.sh
          sudo apt update && sudo apt install -y python3-virtualenv
          sudo gem install bundler
          sudo apt remove -y cmake
          sudo pip3 install cmake==3.31.6
          cmake --version
          cargo install cargo-nextest --version "0.9.78" --locked
          bash integration/toxi/setup.sh
      - name: Install test dependencies
        run: cargo install cargo-nextest --version "0.9.78" --locked
      - name: Run tests
        run: cargo nextest run -E 'package(pgdog)' --no-fail-fast --test-threads=1
      - name: Run documentation tests
        run: cargo test --doc
  integration:
<<<<<<< HEAD
    runs-on: buildjet-8vcpu-ubuntu-2204
=======
    runs-on: blacksmith-8vcpu-ubuntu-2404
>>>>>>> 4f3057d0
    steps:
      - uses: actions/checkout@v4
      - uses: actions-rs/toolchain@v1
        with:
          toolchain: stable
          override: true
      - uses: useblacksmith/rust-cache@v3
        with:
          prefix-key: release-1
      - name: Setup dependencies
        run: |
          sudo service postgresql start
          sudo -u postgres createuser --superuser --login $USER
          sudo -u postgres createdb $USER
          bash integration/setup.sh
          sudo apt update && sudo apt install -y python3-virtualenv
          sudo gem install bundler
          sudo apt remove -y cmake
          sudo pip3 install cmake==3.31.6
          cmake --version
          cargo install cargo-nextest --version "0.9.78" --locked
          bash integration/toxi/setup.sh
          sudo curl -SL https://github.com/docker/compose/releases/download/v2.36.1/docker-compose-linux-x86_64 -o /usr/local/bin/docker-compose
          sudo chmod +x /usr/local/bin/docker-compose
      - name: Build PgDog
        run: cargo build --release
      - name: Load balancer
        run: bash integration/load_balancer/run.sh
      - name: pgbench
        run: bash integration/pgbench/run.sh
      - name: Go
        run: bash integration/go/run.sh
      - name: JavaScript
        run: bash integration/js/pg_tests/run.sh
      - name: Toxi
        run: bash integration/toxi/run.sh
      - name: Python
        run: bash integration/python/run.sh
      - name: Ruby
        run: bash integration/ruby/run.sh
      - name: Java
        run: bash integration/java/run.sh
      - name: More complex stuff
        run: bash integration/complex/run.sh
      - name: Rust
        run: bash integration/rust/run.sh<|MERGE_RESOLUTION|>--- conflicted
+++ resolved
@@ -68,11 +68,7 @@
       - name: Run documentation tests
         run: cargo test --doc
   integration:
-<<<<<<< HEAD
-    runs-on: buildjet-8vcpu-ubuntu-2204
-=======
     runs-on: blacksmith-8vcpu-ubuntu-2404
->>>>>>> 4f3057d0
     steps:
       - uses: actions/checkout@v4
       - uses: actions-rs/toolchain@v1
